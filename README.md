--- conflicted
+++ resolved
@@ -1,7 +1,6 @@
 # 🐼 Zustate
 
-<<<<<<< HEAD
-**A high-level Zustand abstraction that enforces an opinionated data structure with associated operations as methods.**
+**A client-first Zustand data abstraction that enforces high-level, well-reasoned structures, interfaces and conventions.**
 
 ## Basic Example
 
@@ -94,7 +93,4 @@
     </div>
   );
 };
-```
-=======
-**A client-first Zustand data abstraction that enforces high-level, well-reasoned structures, interfaces and conventions.**
->>>>>>> 0d20290d
+```